# Uncomment and update the paths in these entries to build the Android demo.
#android_sdk_repository(
#    name = "androidsdk",
#    api_level = 23,
#    build_tools_version = "23.0.1",
#    # Replace with path to Android SDK on your system
#    path = "<PATH_TO_SDK>",
#)
#
#android_ndk_repository(
#    name="androidndk",
#    path="<PATH_TO_NDK>",
#    api_level=21)

new_http_archive(
  name = "gmock_archive",
  url = "https://googlemock.googlecode.com/files/gmock-1.7.0.zip",
  sha256 = "26fcbb5925b74ad5fc8c26b0495dfc96353f4d553492eb97e85a8a6d2f43095b",
  build_file = "google/protobuf/gmock.BUILD",
)

new_http_archive(
  name = "eigen_archive",
  url = "https://bitbucket.org/eigen/eigen/get/70505a059011.tar.gz",
  sha256 = "9751bd3485a9b373bc1b40626feac37484099e54b2b47a93d3da8bf1312a7beb",
  build_file = "eigen.BUILD",
)

bind(
  name = "gtest",
  actual = "@gmock_archive//:gtest",
)

bind(
  name = "gtest_main",
  actual = "@gmock_archive//:gtest_main",
)

git_repository(
  name = "re2",
  remote = "https://github.com/google/re2.git",
  commit = "791beff",
)

new_http_archive(
  name = "jpeg_archive",
  url = "http://www.ijg.org/files/jpegsrc.v9a.tar.gz",
  sha256 = "3a753ea48d917945dd54a2d97de388aa06ca2eb1066cbfdc6652036349fe05a7",
  build_file = "jpeg.BUILD",
)

new_http_archive(
  name = "png_archive",
  url = "https://storage.googleapis.com/libpng-public-archive/libpng-1.2.53.tar.gz",
  sha256 = "e05c9056d7f323088fd7824d8c6acc03a4a758c4b4916715924edc5dd3223a72",
  build_file = "png.BUILD",
)

new_http_archive(
  name = "six_archive",
  url = "https://pypi.python.org/packages/source/s/six/six-1.10.0.tar.gz#md5=34eed507548117b2ab523ab14b2f8b55",
  sha256 = "105f8d68616f8248e24bf0e9372ef04d3cc10104f1980f54d57b2ce73a5ad56a",
  build_file = "six.BUILD",
)

bind(
  name = "six",
  actual = "@six_archive//:six",
)

# TENSORBOARD_BOWER_AUTOGENERATED_BELOW_THIS_LINE_DO_NOT_EDIT

new_git_repository(
  name = "accessibility_developer_tools",
  build_file = "bower.BUILD",
  remote = "https://github.com/GoogleChrome/accessibility-developer-tools.git",
  tag = "v2.10.0",
)

new_git_repository(
  name = "async",
  build_file = "bower.BUILD",
  remote = "https://github.com/caolan/async.git",
  tag = "v1.5.2",
)

new_git_repository(
  name = "chai",
  build_file = "bower.BUILD",
  remote = "https://github.com/chaijs/chai.git",
  tag = "2.3.0",
)

new_git_repository(
  name = "d3",
  build_file = "bower.BUILD",
  remote = "https://github.com/mbostock/d3.git",
  tag = "v3.5.6",
)

new_git_repository(
  name = "dagre",
  build_file = "bower.BUILD",
  remote = "https://github.com/cpettitt/dagre.git",
  tag = "v0.7.4",
)

new_git_repository(
  name = "es6_promise",
  build_file = "bower.BUILD",
  remote = "https://github.com/components/es6-promise.git",
  tag = "v3.0.2",
)

new_git_repository(
  name = "font_roboto",
  build_file = "bower.BUILD",
  remote = "https://github.com/PolymerElements/font-roboto.git",
  tag = "v1.0.1",
)

new_git_repository(
  name = "graphlib",
  build_file = "bower.BUILD",
  remote = "https://github.com/cpettitt/graphlib.git",
  tag = "v1.0.7",
)

new_git_repository(
  name = "hydrolysis",
  build_file = "bower.BUILD",
  remote = "https://github.com/Polymer/hydrolysis.git",
  tag = "v1.22.0",
)

new_git_repository(
  name = "iron_a11y_keys_behavior",
  build_file = "bower.BUILD",
  remote = "https://github.com/PolymerElements/iron-a11y-keys-behavior.git",
  tag = "v1.1.1",
)

new_git_repository(
  name = "iron_ajax",
  build_file = "bower.BUILD",
  remote = "https://github.com/PolymerElements/iron-ajax.git",
  tag = "v1.1.1",
)

new_git_repository(
  name = "iron_autogrow_textarea",
  build_file = "bower.BUILD",
  remote = "https://github.com/PolymerElements/iron-autogrow-textarea.git",
  tag = "v1.0.10",
)

new_git_repository(
  name = "iron_behaviors",
  build_file = "bower.BUILD",
  remote = "https://github.com/PolymerElements/iron-behaviors.git",
  tag = "v1.0.10",
)

new_git_repository(
  name = "iron_checked_element_behavior",
  build_file = "bower.BUILD",
  remote = "https://github.com/PolymerElements/iron-checked-element-behavior.git",
  tag = "v1.0.4",
)

new_git_repository(
  name = "iron_collapse",
  build_file = "bower.BUILD",
  remote = "https://github.com/PolymerElements/iron-collapse.git",
  tag = "v1.0.5",
)

new_git_repository(
  name = "iron_component_page",
  build_file = "bower.BUILD",
  remote = "https://github.com/PolymerElements/iron-component-page.git",
  tag = "v1.1.4",
)

new_git_repository(
  name = "iron_doc_viewer",
  build_file = "bower.BUILD",
  remote = "https://github.com/PolymerElements/iron-doc-viewer.git",
  tag = "v1.0.12",
)

new_git_repository(
  name = "iron_dropdown",
  build_file = "bower.BUILD",
  remote = "https://github.com/polymerelements/iron-dropdown.git",
  tag = "v1.1.0",
)

new_git_repository(
  name = "iron_fit_behavior",
  build_file = "bower.BUILD",
  remote = "https://github.com/PolymerElements/iron-fit-behavior.git",
  tag = "v1.0.5",
)

new_git_repository(
  name = "iron_flex_layout",
  build_file = "bower.BUILD",
  remote = "https://github.com/polymerelements/iron-flex-layout.git",
  tag = "v1.2.2",
)

new_git_repository(
  name = "iron_form_element_behavior",
  build_file = "bower.BUILD",
  remote = "https://github.com/PolymerElements/iron-form-element-behavior.git",
  tag = "v1.0.6",
)

new_git_repository(
  name = "iron_icon",
  build_file = "bower.BUILD",
  remote = "https://github.com/PolymerElements/iron-icon.git",
  tag = "v1.0.7",
)

new_git_repository(
  name = "iron_icons",
  build_file = "bower.BUILD",
  remote = "https://github.com/PolymerElements/iron-icons.git",
  tag = "v1.1.3",
)

new_git_repository(
  name = "iron_iconset_svg",
  build_file = "bower.BUILD",
  remote = "https://github.com/polymerelements/iron-iconset-svg.git",
  tag = "v1.0.9",
)

new_git_repository(
  name = "iron_input",
  build_file = "bower.BUILD",
  remote = "https://github.com/PolymerElements/iron-input.git",
  tag = "1.0.8",
)

new_git_repository(
  name = "iron_list",
  build_file = "bower.BUILD",
  remote = "https://github.com/PolymerElements/iron-list.git",
  tag = "v1.1.7",
)

new_git_repository(
  name = "iron_menu_behavior",
  build_file = "bower.BUILD",
  remote = "https://github.com/PolymerElements/iron-menu-behavior.git",
  tag = "v1.1.0",
)

new_git_repository(
  name = "iron_meta",
  build_file = "bower.BUILD",
  remote = "https://github.com/polymerelements/iron-meta.git",
  tag = "v1.1.1",
)

new_git_repository(
  name = "iron_overlay_behavior",
  build_file = "bower.BUILD",
  remote = "https://github.com/polymerelements/iron-overlay-behavior.git",
  tag = "v1.2.0",
)

new_git_repository(
  name = "iron_range_behavior",
  build_file = "bower.BUILD",
  remote = "https://github.com/PolymerElements/iron-range-behavior.git",
  tag = "v1.0.4",
)

new_git_repository(
  name = "iron_resizable_behavior",
  build_file = "bower.BUILD",
  remote = "https://github.com/polymerelements/iron-resizable-behavior.git",
  tag = "v1.0.2",
)

new_git_repository(
  name = "iron_selector",
  build_file = "bower.BUILD",
  remote = "https://github.com/PolymerElements/iron-selector.git",
  tag = "v1.0.7",
)

new_git_repository(
  name = "iron_validatable_behavior",
  build_file = "bower.BUILD",
  remote = "https://github.com/PolymerElements/iron-validatable-behavior.git",
  tag = "v1.0.5",
)

new_git_repository(
  name = "lodash",
  build_file = "bower.BUILD",
  remote = "https://github.com/lodash/lodash.git",
  tag = "3.10.1",
)

new_git_repository(
  name = "marked",
  build_file = "bower.BUILD",
  remote = "https://github.com/chjj/marked.git",
  tag = "v0.3.5",
)

new_git_repository(
  name = "marked_element",
  build_file = "bower.BUILD",
  remote = "https://github.com/PolymerElements/marked-element.git",
  tag = "v1.1.3",
)

new_git_repository(
  name = "mocha",
  build_file = "bower.BUILD",
  remote = "https://github.com/mochajs/mocha.git",
  tag = "v2.4.5",
)

new_git_repository(
  name = "neon_animation",
  build_file = "bower.BUILD",
  remote = "https://github.com/polymerelements/neon-animation.git",
  tag = "v1.1.0",
)

new_git_repository(
  name = "paper_behaviors",
  build_file = "bower.BUILD",
  remote = "https://github.com/PolymerElements/paper-behaviors.git",
  tag = "v1.0.9",
)

new_git_repository(
  name = "paper_button",
  build_file = "bower.BUILD",
  remote = "https://github.com/PolymerElements/paper-button.git",
  tag = "v1.0.11",
)

new_git_repository(
  name = "paper_checkbox",
  build_file = "bower.BUILD",
  remote = "https://github.com/PolymerElements/paper-checkbox.git",
  tag = "v1.0.13",
)

new_git_repository(
  name = "paper_dropdown_menu",
  build_file = "bower.BUILD",
  remote = "https://github.com/PolymerElements/paper-dropdown-menu.git",
  tag = "v1.0.5",
)

new_git_repository(
  name = "paper_header_panel",
  build_file = "bower.BUILD",
  remote = "https://github.com/PolymerElements/paper-header-panel.git",
  tag = "v1.1.2",
)

new_git_repository(
  name = "paper_icon_button",
  build_file = "bower.BUILD",
  remote = "https://github.com/PolymerElements/paper-icon-button.git",
  tag = "v1.0.5",
)

new_git_repository(
  name = "paper_input",
  build_file = "bower.BUILD",
  remote = "https://github.com/PolymerElements/paper-input.git",
  tag = "v1.0.16",
)

new_git_repository(
  name = "paper_item",
  build_file = "bower.BUILD",
  remote = "https://github.com/PolymerElements/paper-item.git",
  tag = "v1.0.5",
)

new_git_repository(
  name = "paper_material",
  build_file = "bower.BUILD",
  remote = "https://github.com/polymerelements/paper-material.git",
  tag = "v1.0.6",
)

new_git_repository(
  name = "paper_menu",
  build_file = "bower.BUILD",
  remote = "https://github.com/PolymerElements/paper-menu.git",
  tag = "v1.1.1",
)

new_git_repository(
  name = "paper_menu_button",
  build_file = "bower.BUILD",
  remote = "https://github.com/polymerelements/paper-menu-button.git",
  tag = "v1.0.4",
)

new_git_repository(
  name = "paper_progress",
  build_file = "bower.BUILD",
  remote = "https://github.com/PolymerElements/paper-progress.git",
  tag = "v1.0.7",
)

new_git_repository(
  name = "paper_radio_button",
  build_file = "bower.BUILD",
  remote = "https://github.com/PolymerElements/paper-radio-button.git",
  tag = "v1.0.10",
)

new_git_repository(
  name = "paper_radio_group",
  build_file = "bower.BUILD",
  remote = "https://github.com/PolymerElements/paper-radio-group.git",
  tag = "v1.0.6",
)

new_git_repository(
  name = "paper_ripple",
  build_file = "bower.BUILD",
  remote = "https://github.com/polymerelements/paper-ripple.git",
  tag = "v1.0.5",
)

new_git_repository(
  name = "paper_slider",
  build_file = "bower.BUILD",
  remote = "https://github.com/PolymerElements/paper-slider.git",
  tag = "v1.0.7",
)

new_git_repository(
  name = "paper_styles",
  build_file = "bower.BUILD",
  remote = "https://github.com/PolymerElements/paper-styles.git",
  tag = "v1.0.12",
)

new_git_repository(
  name = "paper_tabs",
  build_file = "bower.BUILD",
  remote = "https://github.com/PolymerElements/paper-tabs.git",
  tag = "v1.0.4",
)

new_git_repository(
  name = "paper_toggle_button",
  build_file = "bower.BUILD",
  remote = "https://github.com/PolymerElements/paper-toggle-button.git",
  tag = "v1.0.11",
)

new_git_repository(
  name = "paper_toolbar",
  build_file = "bower.BUILD",
  remote = "https://github.com/PolymerElements/paper-toolbar.git",
  tag = "v1.0.4",
)

new_git_repository(
  name = "plottable",
  build_file = "bower.BUILD",
  remote = "https://github.com/palantir/plottable.git",
  tag = "v1.16.2",
)

new_git_repository(
  name = "polymer",
  build_file = "bower.BUILD",
  remote = "https://github.com/Polymer/polymer.git",
  tag = "v1.2.4",
)

new_git_repository(
  name = "prism",
  build_file = "bower.BUILD",
  remote = "https://github.com/LeaVerou/prism.git",
  tag = "v1.4.1",
)

new_git_repository(
  name = "prism_element",
  build_file = "bower.BUILD",
  remote = "https://github.com/PolymerElements/prism-element.git",
  tag = "v1.0.3",
)

new_git_repository(
  name = "promise_polyfill",
  build_file = "bower.BUILD",
  remote = "https://github.com/polymerlabs/promise-polyfill.git",
  tag = "v1.0.0",
)

new_git_repository(
  name = "sinon_chai",
  build_file = "bower.BUILD",
  remote = "https://github.com/domenic/sinon-chai.git",
  tag = "2.8.0",
)

new_git_repository(
  name = "sinonjs",
  build_file = "bower.BUILD",
  remote = "https://github.com/blittle/sinon.js.git",
  tag = "v1.17.1",
)

new_git_repository(
  name = "stacky",
  build_file = "bower.BUILD",
  remote = "https://github.com/PolymerLabs/stacky.git",
  tag = "v1.3.2",
)

new_git_repository(
  name = "svg_typewriter",
  build_file = "bower.BUILD",
  remote = "https://github.com/palantir/svg-typewriter.git",
  tag = "v0.3.0",
)

new_git_repository(
  name = "test_fixture",
  build_file = "bower.BUILD",
  remote = "https://github.com/polymerelements/test-fixture.git",
  tag = "v1.1.0",
)

new_git_repository(
  name = "web_animations_js",
  build_file = "bower.BUILD",
  remote = "https://github.com/web-animations/web-animations-js.git",
  tag = "2.1.3",
)

new_git_repository(
  name = "web_component_tester",
  build_file = "bower.BUILD",
<<<<<<< HEAD
  remote = "https://github.com/Polymer/polymer.git",
  tag = "v1.2.4",
=======
  remote = "https://github.com/Polymer/web-component-tester.git",
  tag = "v4.2.0",
>>>>>>> a7583172
)

new_git_repository(
  name = "webcomponentsjs",
  build_file = "bower.BUILD",
  remote = "https://github.com/Polymer/webcomponentsjs.git",
  tag = "v0.7.20",
)<|MERGE_RESOLUTION|>--- conflicted
+++ resolved
@@ -556,13 +556,8 @@
 new_git_repository(
   name = "web_component_tester",
   build_file = "bower.BUILD",
-<<<<<<< HEAD
-  remote = "https://github.com/Polymer/polymer.git",
-  tag = "v1.2.4",
-=======
   remote = "https://github.com/Polymer/web-component-tester.git",
   tag = "v4.2.0",
->>>>>>> a7583172
 )
 
 new_git_repository(
