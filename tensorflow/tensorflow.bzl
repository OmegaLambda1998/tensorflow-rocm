--- conflicted
+++ resolved
@@ -1401,13 +1401,8 @@
   tf_cc_shared_object(
       name=name,
       srcs=srcs,
-<<<<<<< HEAD
       deps=deps + if_cuda_is_configured(cuda_deps) + if_rocm_is_configured(rocm_deps),
-      data=[name + "_check_deps"],
-=======
-      deps=deps + if_cuda(cuda_deps),
       data=if_static([name + "_check_deps"]),
->>>>>>> 89e06304
       copts=tf_copts(is_external=True),
       features = ["windows_export_all_symbols"],
       linkopts=linkopts + select({
