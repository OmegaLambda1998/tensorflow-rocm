--- conflicted
+++ resolved
@@ -142,11 +142,7 @@
   valid_dataset = tf.constant(valid_examples, dtype=tf.int32)
 
   # Ops and variables pinned to the CPU because of missing GPU implementation
-<<<<<<< HEAD
-  with tf.device("/cpu:0"):
-=======
   with tf.device('/cpu:0'):
->>>>>>> 3ecb26b3
     # Look up embeddings for inputs.
     embeddings = tf.Variable(
         tf.random_uniform([vocabulary_size, embedding_size], -1.0, 1.0))
