--- conflicted
+++ resolved
@@ -560,62 +560,6 @@
       with graph.as_default(), ops.name_scope(self._name_scope()):
         # Build layer if applicable (if the `build` method has been overridden).
         self._maybe_build(inputs)
-<<<<<<< HEAD
-        # We must set self.built since user defined build functions are not
-        # constrained to set self.built.
-        self.built = True
-
-      # Check input assumptions set after layer building, e.g. input shape.
-      if build_graph:
-        # Symbolic execution on symbolic tensors. We will attempt to build
-        # the corresponding TF subgraph inside `backend.get_graph()`
-        input_spec.assert_input_compatibility(
-            self.input_spec, inputs, self.name)
-        graph = backend.get_graph()
-        with graph.as_default():
-          if not self.dynamic:
-            try:
-              outputs = self.call(inputs, *args, **kwargs)
-            except TypeError as e:
-              messages = ('`tf.Tensor` as a Python `bool` is not allowed',
-                          'Tensor objects are only iterable when eager')
-              exception_str = str(e)
-              for msg in messages:
-                if msg in exception_str:
-                  raise TypeError('You are attempting to use Python control '
-                                  'flow in a layer that was not declared to be '
-                                  'dynamic. Pass `dynamic=True` to the class '
-                                  'constructor.\nEncountered error:\n"""\n' +
-                                  exception_str + '\n"""')
-              raise
-          else:
-            # We will use static shape inference to return symbolic tensors
-            # matching the specifications of the layer outputs.
-            # Since `self.dynamic` is True, we will never attempt to
-            # run the underlying TF graph (which is disconnected).
-            # TODO(fchollet): consider py_func as an alternative, which
-            # would enable us to run the underlying graph if needed.
-            outputs = self._symbolic_call(inputs)
-
-          if outputs is None:
-            raise ValueError('A layer\'s `call` method should return a '
-                             'Tensor or a list of Tensors, not None '
-                             '(layer: ' + self.name + ').')
-          self._handle_activity_regularization(inputs, outputs)
-          self._set_mask_metadata(inputs, outputs, previous_mask)
-          if base_layer_utils.have_all_keras_metadata(inputs):
-            inputs, outputs = self._set_connectivity_metadata_(
-                inputs, outputs, args, kwargs)
-          if hasattr(self, '_set_inputs') and not self.inputs:
-            # Subclassed network: explicitly set metadata normally set by
-            # a call to self._set_inputs().
-            # TODO(b/120997007): This should be done in Eager as well, but
-            # causes garbage collection issues because of the placeholders
-            # created on the default Keras graph.
-            self._set_inputs(inputs, outputs)
-      else:
-        # Eager execution on data tensors.
-=======
         if not self.dynamic:
           try:
             outputs = self.call(inputs, *args, **kwargs)
@@ -660,7 +604,6 @@
       # Eager execution on data tensors.
       with ops.name_scope(self._name_scope()):
         self._maybe_build(inputs)
->>>>>>> 0ab6969b
         outputs = self.call(inputs, *args, **kwargs)
         self._handle_activity_regularization(inputs, outputs)
         self._set_mask_metadata(inputs, outputs, previous_mask)
