# Copyright 2019 The TensorFlow Authors. All Rights Reserved.
#
# Licensed under the Apache License, Version 2.0 (the "License");
# you may not use this file except in compliance with the License.
# You may obtain a copy of the License at
#
#     http://www.apache.org/licenses/LICENSE-2.0
#
# Unless required by applicable law or agreed to in writing, software
# distributed under the License is distributed on an "AS IS" BASIS,
# WITHOUT WARRANTIES OR CONDITIONS OF ANY KIND, either express or implied.
# See the License for the specific language governing permissions and
# limitations under the License.
# ==============================================================================

from __future__ import absolute_import
from __future__ import division
from __future__ import print_function

import functools

from absl.testing import parameterized
import numpy as np
import tensorflow as tf


def _jvp(f, primals, tangents):
  """Compute the jacobian of `f` at `primals` multiplied by `tangents`."""
  with tf.autodiff.ForwardAccumulator(primals, tangents) as acc:
    primals_out = f(*primals)
  return primals_out, acc.jvp(
      primals_out, unconnected_gradients=tf.UnconnectedGradients.ZERO)


def _jacfwd(f, primals):
  """Compute the jacobian of `f` at `primals` using forward-mode autodiff."""
  jac_flat = []
  flat_primals = tf.nest.flatten(primals)
  tangent_mask = [tf.zeros_like(primal) for primal in flat_primals]
  for primal_index, primal in enumerate(flat_primals):
    primal_vector = tf.reshape(primal, [-1])
    primal_vector_length = tf.size(primal_vector)
    jac_columns = []
    for element_index in tf.range(primal_vector_length):
      mask = tf.one_hot(element_index, primal_vector_length)
      tangent_mask[primal_index] = tf.reshape(mask, tf.shape(primal))
      jac_columns.append(
          tf.nest.map_structure(
              functools.partial(tf.reshape, shape=[-1]),
              _jvp(f, primals, tf.nest.pack_sequence_as(primals,
                                                        tangent_mask))[1]))
    jac_flat.append(tf.stack(jac_columns, axis=1))
    tangent_mask[primal_index] = tf.zeros_like(primal)
  return tf.nest.pack_sequence_as(primals, jac_flat)


def _grad(f, argnums=0):
  """Return a function which computes the gradient of `f`."""

  def _f(*params):
    with tf.GradientTape() as tape:
      tape.watch(params)
      primals_out = f(*params)
    return tape.gradient(
        primals_out,
        params[argnums],
        unconnected_gradients=tf.UnconnectedGradients.ZERO)

  return _f


def _hvp(f, primals, tangents):
  """Compute a forward-over-back Hessian-vector product."""
  with tf.autodiff.ForwardAccumulator(primals, tangents) as acc:
    with tf.GradientTape() as tape:
      tape.watch(primals)
      f_out = f(*primals)
      f_out.shape.assert_is_compatible_with([])
    return acc.jvp(tape.gradient(f_out, primals))


def _vectorize_parameters(f, params, use_pfor, dtype):
  """Loop over `params`, providing a one-hot mask to `f` for each."""
  parameter_sizes = [tf.size(param) for param in params]
  total_size = tf.math.add_n(parameter_sizes)

  def _wrapper(index):
    full_onehot = tf.one_hot(index, total_size)
    split_onehot = tf.split(full_onehot, parameter_sizes)
    tangents = [
        tf.reshape(v, tf.shape(param))
        for param, v in zip(params, split_onehot)
    ]
    return f(tangents)

  if use_pfor:
    return tf.vectorized_map(_wrapper, tf.range(total_size))
  else:
    return tf.map_fn(_wrapper, tf.range(total_size), dtype)


def _forward_over_back_hessian(f, params, use_pfor, dtype=None):
  """Computes the full Hessian matrix for the scalar-valued f(*params).

  Args:
    f: A function taking `params` and returning a scalar.
    params: A possibly nested structure of tensors.
    use_pfor: If true, uses `tf.vectorized_map` calls instead of looping.
    dtype: Required if `use_pfor=False`. A possibly nested structure of dtypes
      (e.g. `tf.float32`) matching the structure of `f`'s returns.

  Returns:
    A possibly nested structure of matrix slices corresponding to `params`. Each
    slice has shape [P, p_s] where `p_s` is the number of parameters (`tf.size`)
    in the corresponding element of `params` and `P` is the total number of
    parameters (`sum_s(p_s)`). The full matrix can be obtained by concatenating
    along the second axis.
  """
  return _vectorize_parameters(
      functools.partial(_hvp, f, params),
      params,
      use_pfor=use_pfor,
      dtype=dtype)


def _test_gradients(testcase,
                    f,
                    primals,
                    order,
                    delta=1e-3,
                    rtol=1e-2,
                    atol=1e-6):
  """Tests forward/backward jacobians of `f`'s [0, `order`)-order gradients."""
  if order < 1:
    raise ValueError(
        "`order` should be a positive integer, got '{}'.".format(order))
  if order > 1:
    _test_gradients(
        testcase=testcase,
        f=_grad(f),
        primals=primals,
        order=order - 1,
        delta=delta,
        rtol=rtol,
        atol=atol)
  sym_jac_back, num_jac = tf.test.compute_gradient(f, primals, delta=delta)
  testcase.assertAllClose(num_jac, sym_jac_back, rtol=rtol, atol=atol)
  sym_jac_fwd = _jacfwd(f, primals)
  testcase.assertAllClose(num_jac, sym_jac_fwd, rtol=rtol, atol=atol)
  # And the symbolic computations should be much closer.
  testcase.assertAllClose(sym_jac_back, sym_jac_fwd)


class ForwardpropTest(tf.test.TestCase, parameterized.TestCase):

  @parameterized.named_parameters([
      ("Dense", [[0.1]], functools.partial(tf.keras.layers.Dense, 5)),
      ("Conv2D",
       np.reshape(
           np.arange(start=-1., stop=1., step=2. / (1 * 2 * 4 * 4)),
           [1, 2, 4, 4]), functools.partial(tf.keras.layers.Conv2D, 2, 2), 1e-3)
  ])
  def testKerasLayers(self, value, op_fn, atol=1e-6):
    layer = op_fn()
    input_value = tf.constant(value, dtype=tf.float32)
    layer.build(input_value.shape)
    # Make sure the test is deterministic by avoiding random variable
    # initialization.
    for v in layer.trainable_variables:
      v.assign(
          tf.reshape(
              tf.range(
                  -1.,
                  1.,
                  2. / tf.size(v, out_type=tf.float32),
                  dtype=tf.float32), v.shape))
    _test_gradients(
        self,
        layer,
        [input_value],
        atol=atol,
        # These are linear, so second-order is pretty boring.
        order=2)

  @parameterized.named_parameters([
      ("NonFused", [[0.1], [0.2], [-0.3]],
       functools.partial(tf.keras.layers.BatchNormalization, fused=False)),
      ("Fused", [[[[0.1, 2.]]], [[[0.2, -3.]]], [[[-0.3, 4.]]]],
       functools.partial(tf.keras.layers.BatchNormalization, fused=True))
  ])
  def testBatchNorm(self, value, op_fn):
    for training in [True, False]:
      layer = op_fn()
      input_value = tf.constant(value, dtype=tf.float32)
      layer.build(input_value.shape)
      _test_gradients(
          self,
          functools.partial(layer, training=training), [input_value],
          order=2,
          atol=1e-3)

  @parameterized.named_parameters([
      ("NonFused", [[0.1], [0.2], [-0.3]],
       functools.partial(tf.keras.layers.BatchNormalization, fused=False)),
      ("Fused", [[[[0.1, 2.]]], [[[0.2, -3.]]], [[[-0.3, 4.]]]],
       functools.partial(tf.keras.layers.BatchNormalization, fused=True))
  ])
  def testBatchNormLayerParamGrads(self, value, op_fn):
    for training in [True, False]:
      layer = op_fn()
      with tf.GradientTape() as tape:
        input_value = tf.constant(value, dtype=tf.float32)
        tape.watch(input_value)
        output = layer(input_value, training=training)
      jac_back = tape.jacobian(output,
                               [input_value] + layer.trainable_variables)
      jac_forward = _jacfwd(
          lambda *args: layer(args[0], training=training),  # pylint:disable=cell-var-from-loop
          [input_value] + layer.trainable_variables)
      for backward, forward in zip(jac_back, jac_forward):
        forward = tf.reshape(forward, tf.shape(backward))
        self.assertAllClose(backward, forward)

  @parameterized.named_parameters([("Function", tf.function),
                                   ("NoFunction", lambda f: f)])
  def testVariablesHVP(self, decorator):
<<<<<<< HEAD
=======

>>>>>>> d43b133c
    class _Model(tf.Module):

      def __init__(self):
        self._first_dense = tf.keras.layers.Dense(18)
        self._conv = tf.keras.layers.Conv2D(2, 2)
        self._norm = tf.keras.layers.BatchNormalization()
        self._second_dense = tf.keras.layers.Dense(1)

      def __call__(self, x):
        x = self._first_dense(x)
        x = tf.nn.relu(x)
        x = self._norm(x)
        x = tf.nn.relu(self._conv(tf.reshape(x, [-1, 2, 3, 3])))
        return self._second_dense(x)

    model = _Model()

    def _loss():
      input_value = tf.constant([[-0.5, 1.], [0.5, -1.]])
      target = tf.constant([[-1.], [2.]])
      return tf.math.reduce_sum((model(input_value) - target)**2.)

    @decorator
    def _compute_hvps():
      with tf.GradientTape() as tape:
        loss = _loss()
      vector = tape.gradient(loss, model.trainable_variables)
      variable_input_fn = lambda unused_variables: _loss()
      forward_over_back_hvp, = _hvp(variable_input_fn,
                                    [model.trainable_variables], [vector])
      with tf.GradientTape(persistent=True) as tape:
        tape.watch(model.trainable_variables)
        loss = _loss()
        first_grads = tape.gradient(loss, model.trainable_variables)
      back_over_back_hvp = tape.gradient(
          first_grads, model.trainable_variables, output_gradients=vector)
      return forward_over_back_hvp, back_over_back_hvp

    self.assertAllClose(*_compute_hvps(), rtol=1e-5, atol=1e-5)

  def testEmbeddingLayerInFunction(self):

    class M(tf.keras.Model):

      def __init__(self):
        super(M, self).__init__()
        self.embed = tf.keras.layers.Embedding(5, 1)
        self.proj = tf.keras.layers.Dense(1)

      @tf.function
      def call(self, x):
        return self.proj(self.embed(x))

    model = M()
    model(tf.zeros([3, 3], dtype=tf.int32))  # pylint: disable=not-callable
    parameters = model.embed.variables
    tangents = [tf.ones_like(v) for v in parameters]
    with tf.autodiff.ForwardAccumulator(parameters, tangents):
      # Note that forwardprop runs alongside the original computation. This test
      # is just checking that it doesn't crash; correctness is tested in core
      # TF.
      model(tf.zeros([3, 3], dtype=tf.int32))  # pylint: disable=not-callable


class HessianTests(tf.test.TestCase, parameterized.TestCase):

  @parameterized.named_parameters([("PFor", True), ("MapFn", False)])
  def testHessianOfVariables(self, use_pfor):
    model = tf.keras.layers.Dense(1)
    model.build([None, 2])

    def _loss(*unused_args):
      input_value = tf.constant([[-0.5, 1.], [0.5, -1.]])
      target = tf.constant([[-1.], [2.]])
      return tf.math.reduce_sum((model(input_value) - target)**2.)

    kernel_hess, bias_hess = _forward_over_back_hessian(
        _loss, [model.kernel, model.bias],
        use_pfor=use_pfor,
        dtype=[tf.float32, tf.float32])
    # 3 total parameters, the whole hessian is the 3x3 concatenation
    self.assertEqual([3, 2, 1], kernel_hess.shape)
    self.assertEqual([3, 1], bias_hess.shape)
    full_hessian = tf.concat([tf.reshape(kernel_hess, [3, 2]), bias_hess],
                             axis=1)
    # The full Hessian should be symmetric.
    self.assertAllClose(full_hessian, tf.transpose(full_hessian))


if __name__ == "__main__":
  tf.test.main()<|MERGE_RESOLUTION|>--- conflicted
+++ resolved
@@ -224,10 +224,7 @@
   @parameterized.named_parameters([("Function", tf.function),
                                    ("NoFunction", lambda f: f)])
   def testVariablesHVP(self, decorator):
-<<<<<<< HEAD
-=======
-
->>>>>>> d43b133c
+
     class _Model(tf.Module):
 
       def __init__(self):
