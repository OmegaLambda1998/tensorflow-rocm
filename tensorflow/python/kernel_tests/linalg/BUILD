--- conflicted
+++ resolved
@@ -24,10 +24,7 @@
     ],
 )
 
-<<<<<<< HEAD
-gpu_py_test(
-=======
-cuda_py_test(
+gpu_py_test(
     name = "linear_operator_block_diag_test",
     size = "medium",
     srcs = ["linear_operator_block_diag_test.py"],
@@ -49,8 +46,7 @@
     ],
 )
 
-cuda_py_test(
->>>>>>> cc287a2b
+gpu_py_test(
     name = "linear_operator_composition_test",
     size = "medium",
     srcs = ["linear_operator_composition_test.py"],
@@ -147,10 +143,7 @@
     shard_count = 5,
 )
 
-<<<<<<< HEAD
-gpu_py_test(
-=======
-cuda_py_test(
+gpu_py_test(
     name = "linear_operator_kronecker_test",
     size = "medium",
     srcs = ["linear_operator_kronecker_test.py"],
@@ -172,8 +165,7 @@
     ],
 )
 
-cuda_py_test(
->>>>>>> cc287a2b
+gpu_py_test(
     name = "linear_operator_lower_triangular_test",
     size = "medium",
     srcs = ["linear_operator_lower_triangular_test.py"],
