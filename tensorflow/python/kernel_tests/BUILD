--- conflicted
+++ resolved
@@ -3594,7 +3594,6 @@
     xla_enable_strict_auto_jit = True,
 )
 
-<<<<<<< HEAD
 gpu_py_test(
     name = "gpu_fusion_ops_test",
     size = "small",
@@ -3617,7 +3616,7 @@
         "//tensorflow/python:platform",
         "//tensorflow/python:random_ops",
         "//tensorflow/python:variables",
-=======
+
 cuda_py_test(
     name = "critical_section_test",
     size = "medium",
@@ -3636,6 +3635,5 @@
         "//tensorflow/python:tensor_array_ops",
         "//tensorflow/python/data/ops:dataset_ops",
         "//tensorflow/python/eager:context",
->>>>>>> bfba64f1
     ],
 )