ifneq ($(filter cmsis-nn,$(ALL_TAGS)),)
    # Enable u-arch specfic behaviours
    ifneq (,$(filter $(TARGET_ARCH), x86_64))
        # CMSIS-NN optimizations not supported
    endif

    # Setup CMSIS-NN lib and add required header files to microlite lib INCLUDE
    THIRD_PARTY_DOWNLOADS += \
      $(eval $(call add_third_party_download,$(CMSIS_URL),$(CMSIS_MD5),cmsis,patch_cmsis))

    CMSIS_PATH = $(MAKEFILE_DIR)/downloads/cmsis/

    # List of files generated with:
    # find tensorflow/lite/micro/tools/make/downloads/cmsis/CMSIS/NN/Source/ -iname "*.c"
    # These can't be generated at runtime because the library hasn't been
    # downloaded when the dependencies are calculated by make. See the RFC at
    # https://docs.google.com/document/d/14GRxeVEgSKgKBKAijO7oxnI49nLoTYBFQmPok-rG0cw
    # for more details on how this list was created and why it's needed.
    THIRD_PARTY_CC_SRCS +=                                              \
      $(CMSIS_PATH)/CMSIS/NN/Source/BasicMathFunctions/arm_elementwise_mul_s8.c \
      $(CMSIS_PATH)/CMSIS/NN/Source/BasicMathFunctions/arm_elementwise_add_s8.c \
      $(CMSIS_PATH)/CMSIS/NN/Source/FullyConnectedFunctions/arm_fully_connected_q7_opt.c \
      $(CMSIS_PATH)/CMSIS/NN/Source/FullyConnectedFunctions/arm_fully_connected_s8.c \
      $(CMSIS_PATH)/CMSIS/NN/Source/FullyConnectedFunctions/arm_fully_connected_q15_opt.c \
      $(CMSIS_PATH)/CMSIS/NN/Source/FullyConnectedFunctions/arm_fully_connected_q15.c \
      $(CMSIS_PATH)/CMSIS/NN/Source/FullyConnectedFunctions/arm_fully_connected_mat_q7_vec_q15.c \
      $(CMSIS_PATH)/CMSIS/NN/Source/FullyConnectedFunctions/arm_fully_connected_q7.c \
      $(CMSIS_PATH)/CMSIS/NN/Source/FullyConnectedFunctions/arm_fully_connected_mat_q7_vec_q15_opt.c \
      $(CMSIS_PATH)/CMSIS/NN/Source/SVDFunctions/arm_svdf_s8.c \
      $(CMSIS_PATH)/CMSIS/NN/Source/ConcatenationFunctions/arm_concatenation_s8_z.c \
      $(CMSIS_PATH)/CMSIS/NN/Source/ConcatenationFunctions/arm_concatenation_s8_x.c \
      $(CMSIS_PATH)/CMSIS/NN/Source/ConcatenationFunctions/arm_concatenation_s8_w.c \
      $(CMSIS_PATH)/CMSIS/NN/Source/ConcatenationFunctions/arm_concatenation_s8_y.c \
      $(CMSIS_PATH)/CMSIS/NN/Source/ConvolutionFunctions/arm_nn_depthwise_conv_s8_core.c \
      $(CMSIS_PATH)/CMSIS/NN/Source/ConvolutionFunctions/arm_depthwise_conv_u8_basic_ver1.c \
      $(CMSIS_PATH)/CMSIS/NN/Source/ConvolutionFunctions/arm_convolve_s8.c \
      $(CMSIS_PATH)/CMSIS/NN/Source/ConvolutionFunctions/arm_convolve_1x1_s8_fast.c \
      $(CMSIS_PATH)/CMSIS/NN/Source/ConvolutionFunctions/arm_convolve_HWC_q7_fast.c \
      $(CMSIS_PATH)/CMSIS/NN/Source/ConvolutionFunctions/arm_nn_mat_mult_kernel_q7_q15_reordered.c \
      $(CMSIS_PATH)/CMSIS/NN/Source/ConvolutionFunctions/arm_nn_mat_mult_kernel_q7_q15.c \
      $(CMSIS_PATH)/CMSIS/NN/Source/ConvolutionFunctions/arm_convolve_HWC_q7_RGB.c \
      $(CMSIS_PATH)/CMSIS/NN/Source/ConvolutionFunctions/arm_nn_mat_mult_s8.c \
      $(CMSIS_PATH)/CMSIS/NN/Source/ConvolutionFunctions/arm_convolve_1x1_HWC_q7_fast_nonsquare.c \
      $(CMSIS_PATH)/CMSIS/NN/Source/ConvolutionFunctions/arm_convolve_HWC_q7_basic.c \
      $(CMSIS_PATH)/CMSIS/NN/Source/ConvolutionFunctions/arm_depthwise_separable_conv_HWC_q7_nonsquare.c \
      $(CMSIS_PATH)/CMSIS/NN/Source/ConvolutionFunctions/arm_convolve_HWC_q15_fast_nonsquare.c \
      $(CMSIS_PATH)/CMSIS/NN/Source/ConvolutionFunctions/arm_depthwise_conv_s8_opt.c \
      $(CMSIS_PATH)/CMSIS/NN/Source/ConvolutionFunctions/arm_depthwise_conv_3x3_s8.c \
      $(CMSIS_PATH)/CMSIS/NN/Source/ConvolutionFunctions/arm_nn_mat_mult_kernel_s8_s16.c \
      $(CMSIS_PATH)/CMSIS/NN/Source/ConvolutionFunctions/arm_convolve_HWC_q15_basic.c \
      $(CMSIS_PATH)/CMSIS/NN/Source/ConvolutionFunctions/arm_convolve_HWC_q15_fast.c \
      $(CMSIS_PATH)/CMSIS/NN/Source/ConvolutionFunctions/arm_convolve_HWC_q7_fast_nonsquare.c \
      $(CMSIS_PATH)/CMSIS/NN/Source/ConvolutionFunctions/arm_nn_mat_mult_kernel_s8_s16_reordered.c \
      $(CMSIS_PATH)/CMSIS/NN/Source/ConvolutionFunctions/arm_depthwise_separable_conv_HWC_q7.c \
      $(CMSIS_PATH)/CMSIS/NN/Source/ConvolutionFunctions/arm_depthwise_conv_s8.c \
      $(CMSIS_PATH)/CMSIS/NN/Source/ConvolutionFunctions/arm_convolve_1_x_n_s8.c \
      $(CMSIS_PATH)/CMSIS/NN/Source/ConvolutionFunctions/arm_convolve_HWC_q7_basic_nonsquare.c \
      $(CMSIS_PATH)/CMSIS/NN/Source/ConvolutionFunctions/arm_convolve_wrapper_s8.c \
      $(CMSIS_PATH)/CMSIS/NN/Source/ConvolutionFunctions/arm_depthwise_conv_wrapper_s8.c \
      $(CMSIS_PATH)/CMSIS/NN/Source/PoolingFunctions/arm_pool_q7_HWC.c \
      $(CMSIS_PATH)/CMSIS/NN/Source/PoolingFunctions/arm_avgpool_s8.c \
      $(CMSIS_PATH)/CMSIS/NN/Source/PoolingFunctions/arm_max_pool_s8.c \
      $(CMSIS_PATH)/CMSIS/NN/Source/ActivationFunctions/arm_relu_q15.c \
      $(CMSIS_PATH)/CMSIS/NN/Source/ActivationFunctions/arm_relu_q7.c \
      $(CMSIS_PATH)/CMSIS/NN/Source/ActivationFunctions/arm_nn_activations_q7.c \
      $(CMSIS_PATH)/CMSIS/NN/Source/ActivationFunctions/arm_relu6_s8.c \
      $(CMSIS_PATH)/CMSIS/NN/Source/ActivationFunctions/arm_nn_activations_q15.c \
      $(CMSIS_PATH)/CMSIS/NN/Source/NNSupportFunctions/arm_nn_add_q7.c \
      $(CMSIS_PATH)/CMSIS/NN/Source/NNSupportFunctions/arm_nn_depthwise_conv_nt_t_padded_s8.c \
      $(CMSIS_PATH)/CMSIS/NN/Source/NNSupportFunctions/arm_q7_to_q15_reordered_no_shift.c \
      $(CMSIS_PATH)/CMSIS/NN/Source/NNSupportFunctions/arm_nn_depthwise_conv_nt_t_s8.c \
      $(CMSIS_PATH)/CMSIS/NN/Source/NNSupportFunctions/arm_nntables.c \
      $(CMSIS_PATH)/CMSIS/NN/Source/NNSupportFunctions/arm_nn_accumulate_q7_to_q15.c \
      $(CMSIS_PATH)/CMSIS/NN/Source/NNSupportFunctions/arm_nn_mult_q7.c \
      $(CMSIS_PATH)/CMSIS/NN/Source/NNSupportFunctions/arm_nn_mult_q15.c \
      $(CMSIS_PATH)/CMSIS/NN/Source/NNSupportFunctions/arm_q7_to_q15_reordered_with_offset.c \
      $(CMSIS_PATH)/CMSIS/NN/Source/NNSupportFunctions/arm_q7_to_q15_with_offset.c \
      $(CMSIS_PATH)/CMSIS/NN/Source/NNSupportFunctions/arm_nn_mat_mul_core_4x_s8.c \
      $(CMSIS_PATH)/CMSIS/NN/Source/NNSupportFunctions/arm_nn_mat_mult_nt_t_s8.c \
      $(CMSIS_PATH)/CMSIS/NN/Source/NNSupportFunctions/arm_nn_vec_mat_mult_t_s8.c \
      $(CMSIS_PATH)/CMSIS/NN/Source/NNSupportFunctions/arm_nn_mat_mul_core_1x_s8.c \
      $(CMSIS_PATH)/CMSIS/NN/Source/NNSupportFunctions/arm_q7_to_q15_no_shift.c \
      $(CMSIS_PATH)/CMSIS/NN/Source/SoftmaxFunctions/arm_softmax_s8.c \
      $(CMSIS_PATH)/CMSIS/NN/Source/SoftmaxFunctions/arm_softmax_q15.c \
      $(CMSIS_PATH)/CMSIS/NN/Source/SoftmaxFunctions/arm_softmax_u8.c \
      $(CMSIS_PATH)/CMSIS/NN/Source/SoftmaxFunctions/arm_softmax_q7.c \
      $(CMSIS_PATH)/CMSIS/NN/Source/SoftmaxFunctions/arm_softmax_with_batch_q7.c \
      $(CMSIS_PATH)/CMSIS/NN/Source/SVDFunctions/arm_svdf_s8.c \
      $(CMSIS_PATH)/CMSIS/NN/Source/ReshapeFunctions/arm_reshape_s8.c

    # Cherry-picked list of headers that are needed to compile the CMSIS-NN
    # optimized kernels. We don't include all the possible CMSIS headers because
    # of their large number. See the RFC document for more details:
    # https://docs.google.com/document/d/14GRxeVEgSKgKBKAijO7oxnI49nLoTYBFQmPok-rG0cw
    THIRD_PARTY_CC_HDRS += \
      $(CMSIS_PATH)CMSIS/NN/Include/arm_nnfunctions.h \
      $(CMSIS_PATH)CMSIS/NN/Include/arm_nnsupportfunctions.h \
      $(CMSIS_PATH)CMSIS/NN/Include/arm_nn_tables.h \
      $(CMSIS_PATH)CMSIS/NN/Include/arm_nn_types.h \
      $(CMSIS_PATH)CMSIS/DSP/Include/arm_math.h \
<<<<<<< HEAD
      $(CMSIS_PATH)CMSIS/DSP/Include/arm_math_types.h \
      $(CMSIS_PATH)CMSIS/DSP/Include/arm_math_memory.h \
      $(CMSIS_PATH)CMSIS/DSP/Include/arm_common_tables.h \
      $(CMSIS_PATH)CMSIS/DSP/Include/dsp/basic_math_functions.h \
=======
      $(CMSIS_PATH)CMSIS/DSP/Include/arm_common_tables.h \
      $(CMSIS_PATH)CMSIS/DSP/Include/arm_math_types.h \
      $(CMSIS_PATH)CMSIS/DSP/Include/arm_math_memory.h \
      $(CMSIS_PATH)CMSIS/DSP/Include/dsp/none.h \
      $(CMSIS_PATH)CMSIS/DSP/Include/dsp/utils.h \
      $(CMSIS_PATH)CMSIS/DSP/Include/dsp/basic_math_functions.h \
      $(CMSIS_PATH)CMSIS/DSP/Include/dsp/statistics_functions.h \
      $(CMSIS_PATH)CMSIS/DSP/Include/dsp/svm_defines.h \
      $(CMSIS_PATH)CMSIS/DSP/Include/dsp/svm_functions.h \
      $(CMSIS_PATH)CMSIS/DSP/Include/dsp/support_functions.h \
      $(CMSIS_PATH)CMSIS/DSP/Include/dsp/transform_functions.h \
>>>>>>> ed63e8a5
      $(CMSIS_PATH)CMSIS/DSP/Include/dsp/bayes_functions.h \
      $(CMSIS_PATH)CMSIS/DSP/Include/dsp/complex_math_functions.h \
      $(CMSIS_PATH)CMSIS/DSP/Include/dsp/controller_functions.h \
      $(CMSIS_PATH)CMSIS/DSP/Include/dsp/distance_functions.h \
      $(CMSIS_PATH)CMSIS/DSP/Include/dsp/fast_math_functions.h \
      $(CMSIS_PATH)CMSIS/DSP/Include/dsp/filtering_functions.h \
      $(CMSIS_PATH)CMSIS/DSP/Include/dsp/interpolation_functions.h \
<<<<<<< HEAD
      $(CMSIS_PATH)CMSIS/DSP/Include/dsp/matrix_functions.h \
      $(CMSIS_PATH)CMSIS/DSP/Include/dsp/none.h \
      $(CMSIS_PATH)CMSIS/DSP/Include/dsp/statistics_functions.h \
      $(CMSIS_PATH)CMSIS/DSP/Include/dsp/svm_defines.h \
      $(CMSIS_PATH)CMSIS/DSP/Include/dsp/svm_functions.h \
      $(CMSIS_PATH)CMSIS/DSP/Include/dsp/support_functions.h \
      $(CMSIS_PATH)CMSIS/DSP/Include/dsp/transform_functions.h \
      $(CMSIS_PATH)CMSIS/DSP/Include/dsp/utils.h
=======
      $(CMSIS_PATH)CMSIS/DSP/Include/dsp/matrix_functions.h

>>>>>>> ed63e8a5

endif<|MERGE_RESOLUTION|>--- conflicted
+++ resolved
@@ -98,12 +98,6 @@
       $(CMSIS_PATH)CMSIS/NN/Include/arm_nn_tables.h \
       $(CMSIS_PATH)CMSIS/NN/Include/arm_nn_types.h \
       $(CMSIS_PATH)CMSIS/DSP/Include/arm_math.h \
-<<<<<<< HEAD
-      $(CMSIS_PATH)CMSIS/DSP/Include/arm_math_types.h \
-      $(CMSIS_PATH)CMSIS/DSP/Include/arm_math_memory.h \
-      $(CMSIS_PATH)CMSIS/DSP/Include/arm_common_tables.h \
-      $(CMSIS_PATH)CMSIS/DSP/Include/dsp/basic_math_functions.h \
-=======
       $(CMSIS_PATH)CMSIS/DSP/Include/arm_common_tables.h \
       $(CMSIS_PATH)CMSIS/DSP/Include/arm_math_types.h \
       $(CMSIS_PATH)CMSIS/DSP/Include/arm_math_memory.h \
@@ -115,7 +109,6 @@
       $(CMSIS_PATH)CMSIS/DSP/Include/dsp/svm_functions.h \
       $(CMSIS_PATH)CMSIS/DSP/Include/dsp/support_functions.h \
       $(CMSIS_PATH)CMSIS/DSP/Include/dsp/transform_functions.h \
->>>>>>> ed63e8a5
       $(CMSIS_PATH)CMSIS/DSP/Include/dsp/bayes_functions.h \
       $(CMSIS_PATH)CMSIS/DSP/Include/dsp/complex_math_functions.h \
       $(CMSIS_PATH)CMSIS/DSP/Include/dsp/controller_functions.h \
@@ -123,18 +116,7 @@
       $(CMSIS_PATH)CMSIS/DSP/Include/dsp/fast_math_functions.h \
       $(CMSIS_PATH)CMSIS/DSP/Include/dsp/filtering_functions.h \
       $(CMSIS_PATH)CMSIS/DSP/Include/dsp/interpolation_functions.h \
-<<<<<<< HEAD
-      $(CMSIS_PATH)CMSIS/DSP/Include/dsp/matrix_functions.h \
-      $(CMSIS_PATH)CMSIS/DSP/Include/dsp/none.h \
-      $(CMSIS_PATH)CMSIS/DSP/Include/dsp/statistics_functions.h \
-      $(CMSIS_PATH)CMSIS/DSP/Include/dsp/svm_defines.h \
-      $(CMSIS_PATH)CMSIS/DSP/Include/dsp/svm_functions.h \
-      $(CMSIS_PATH)CMSIS/DSP/Include/dsp/support_functions.h \
-      $(CMSIS_PATH)CMSIS/DSP/Include/dsp/transform_functions.h \
-      $(CMSIS_PATH)CMSIS/DSP/Include/dsp/utils.h
-=======
       $(CMSIS_PATH)CMSIS/DSP/Include/dsp/matrix_functions.h
 
->>>>>>> ed63e8a5
 
 endif