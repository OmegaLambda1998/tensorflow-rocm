# Tensorflow ROCm port: Basic installation

## Intro
This instruction provides a starting point for TensorFlow ROCm port (mostly via deb packages).
*Note*: it is recommended to start with a clean Ubuntu 16.04 system

## Install ROCm
```
export ROCM_PATH=/opt/rocm
export DEBIAN_FRONTEND noninteractive
sudo apt update && sudo apt install -y wget software-properties-common 
```

Add the ROCm repository:  
```
wget -qO - http://repo.radeon.com/rocm/apt/debian/rocm.gpg.key | sudo apt-key add -
sudo sh -c 'echo deb [arch=amd64] http://repo.radeon.com/rocm/apt/debian/ xenial main > /etc/apt/sources.list.d/rocm.list'
```
Tensorflow CSB nigtly build requires to ROCm2.6, use the follwoing ROCm repository instead:
```
wget -qO - http://repo.radeon.com/rocm/apt/debian/rocm.gpg.key | sudo apt-key add -
sudo sh -c 'echo deb [arch=amd64] http://repo.radeon.com/rocm/apt/2.6/ xenial main > /etc/apt/sources.list.d/rocm.list'
```

Install misc pkgs:
```
sudo apt-get update && sudo apt-get install -y \
  build-essential \
  clang \
  clang-format \
  clang-tidy \
  cmake \
  cmake-qt-gui \
  ssh \
  curl \
  apt-utils \
  pkg-config \
  g++-multilib \
  git \
  libunwind-dev \
  libfftw3-dev \
  libelf-dev \
  libncurses5-dev \
  libpthread-stubs0-dev \
  vim \
  gfortran \
  libboost-program-options-dev \
  libssl-dev \
  libboost-dev \
  libboost-system-dev \
  libboost-filesystem-dev \
  rpm \
  wget && \
  sudo apt-get clean && \
  sudo rm -rf /var/lib/apt/lists/*
```

Install ROCm pkgs:
```
sudo apt-get update && \
    sudo apt-get install -y --allow-unauthenticated \
<<<<<<< HEAD
    rocm-dkms rocm-dev rocm-libs hipcub rccl \
=======
    rocm-dkms rocm-dev \
    rocblas hipblas rocrand rocfft rccl \
>>>>>>> fa823158
    rocm-device-libs \
    hsa-ext-rocr-dev hsakmt-roct-dev hsa-rocr-dev \
    rocm-opencl rocm-opencl-dev \
    rocm-utils \
    rocm-profiler cxlactivitylogger \
    miopen-hip miopengemm
```

Add username to 'video' group and reboot:  
```
sudo adduser $LOGNAME video
sudo reboot
```

## Install required python packages

On Python 2-based systems:
```
sudo apt-get update && sudo apt-get install -y \
    python-numpy \
    python-dev \
    python-wheel \
    python-mock \
    python-future \
    python-pip \
    python-yaml \
    python-setuptools && \
    sudo apt-get clean && \
    sudo rm -rf /var/lib/apt/lists/*
```

On Python 3-based systems:
```
sudo apt-get update && sudo apt-get install -y \
    python3-numpy \
    python3-dev \
    python3-wheel \
    python3-mock \
    python3-future \
    python3-pip \
    python3-yaml \
    python3-setuptools && \
    sudo apt-get clean && \
    sudo rm -rf /var/lib/apt/lists/*
```
## Install Tensorflow Community Supported Builds 
Link to the upstream Tensorflow CSB doc:
https://github.com/tensorflow/tensorflow#community-supported-builds

We provide nightly tensorflow-rocm whl packages for Python 2.7, 3.5, 3.6 and 3.7 based systems.
After downloading the compatible whl package, you can use pip/pip3 to install.

For example, the following commands can be used to download and install the tensorflow-rocm CSB package on an Ubuntu 16.04 system previously configured with ROCm and Python3.5:
```
wget http://ml-ci.amd.com:21096/job/tensorflow-rocm-release/lastSuccessfulBuild/artifact/pip35_test/whl/tensorflow_rocm-1.14.0-cp35-cp35m-manylinux1_x86_64.whl
pip3 install --user tensorflow_rocm-1.14.0-cp35-cp35m-manylinux1_x86_64.whl
```

## Install TensorFlow ROCm release build

Uninstall any previously-installed tensorflow whl packages:  
```
pip list | grep tensorflow && pip uninstall -y tensorflow
```

We maintain `tensorflow-rocm` whl packages on PyPI [here](https://pypi.org/project/tensorflow-rocm).

For Python 2-based systems:
```
# Pip install the whl package from PyPI
pip install --user tensorflow-rocm --upgrade
```

For Python 3-based systems:
```
# Pip3 install the whl package from PyPI
pip3 install --user tensorflow-rocm --upgrade
```<|MERGE_RESOLUTION|>--- conflicted
+++ resolved
@@ -59,12 +59,7 @@
 ```
 sudo apt-get update && \
     sudo apt-get install -y --allow-unauthenticated \
-<<<<<<< HEAD
     rocm-dkms rocm-dev rocm-libs hipcub rccl \
-=======
-    rocm-dkms rocm-dev \
-    rocblas hipblas rocrand rocfft rccl \
->>>>>>> fa823158
     rocm-device-libs \
     hsa-ext-rocr-dev hsakmt-roct-dev hsa-rocr-dev \
     rocm-opencl rocm-opencl-dev \
